--- conflicted
+++ resolved
@@ -1,6 +1,5 @@
-<<<<<<< HEAD
 # Byte-compiled / optimized / DLL files
-__pycache__/
+__pycache__
 *.py[cod]
 *$py.class
 
@@ -62,8 +61,4 @@
 *.wpu
 
 # Vim
-*.swp
-=======
-*.swp
-__pycache__
->>>>>>> 80c3ae41
+*.swp